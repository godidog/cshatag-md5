--- conflicted
+++ resolved
@@ -9,12 +9,9 @@
 	"fmt"
 	"io"
 	"os"
-<<<<<<< HEAD
 	"path/filepath"
 	"regexp"
-=======
 	"runtime"
->>>>>>> fec5a4d6
 	"strconv"
 	"strings"
 	"syscall"
@@ -295,30 +292,12 @@
 		return
 	}
 
-<<<<<<< HEAD
 	stored, _ := getStoredAttr(bMd5, f)
+
 	if gBOnlyFilename {
 		// do not try to calc actual md5, only use the stored one
 		bMatch := checkFilename(bMd5, fn, stored)
 		if bMatch {
-=======
-	stored, _ := getStoredAttr(f)
-	actual, err := getActualAttr(f)
-	if err == syscall.EINPROGRESS {
-		if !args.qq {
-			fmt.Printf("<concurrent modification> %s\n", fn)
-		}
-		stats.inprogress++
-		return
-	} else if err != nil {
-		fmt.Fprintf(os.Stderr, "Error: %s\n", err)
-		stats.errorsOther++
-		return
-	}
-
-	if stored.ts.equalTruncatedTimestamp(&actual.ts) {
-		if bytes.Equal(stored.sha256, actual.sha256) {
->>>>>>> fec5a4d6
 			if !args.q {
 				fmt.Printf("<ok> %s\n", fn)
 			}
